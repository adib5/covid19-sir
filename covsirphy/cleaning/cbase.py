#!/usr/bin/env python
# -*- coding: utf-8 -*-

from dask import dataframe as dd
from covsirphy.cleaning.word import Word


class CleaningBase(Word):
    """
    Basic class for data cleaning.
    """

    def __init__(self, filename):
        """
        @filename <str>: CSV filename of the dataset
        """
        self._raw = dd.read_csv(filename).compute()
        self._cleaned_df = self.cleaning()

    @property
    def raw(self):
        """
        Return the raw data.
        @return <pd.DataFrame>
        """
        return self._raw

    def cleaned(self):
        """
        Return the cleaned dataset.
        Cleaning method is defined by self.cleaning() method.
        @return <pd.DataFrame>
<<<<<<< HEAD
=======
            - index <int>: reset index
            - Date <pd.TimeStamp>: Observation date
            - Country <str>: country/region name
            - Province <str>: province/prefecture/sstate name
            - Confirmed <int>: the number of confirmed cases
            - Infected <int>: the number of currently infected cases
            - Fatal <int>: the number of fatal cases
            - Recovered <int>: the number of recovered cases
>>>>>>> d0682575
        """
        return self._cleaned_df

    def cleaning(self):
        """
        Perform data cleaning of the raw data.
        This method will be defined in child classes.
        @return <pd.DataFrame>
<<<<<<< HEAD
=======
            - index <int>: reset index
            - Date <pd.TimeStamp>: Observation date
            - Country <str>: country/region name
            - Province <str>: province/prefecture/sstate name
            - Confirmed <int>: the number of confirmed cases
            - Infected <int>: the number of currently infected cases
            - Fatal <int>: the number of fatal cases
            - Recovered <int>: the number of recovered cases
>>>>>>> d0682575
        """
        df = self._raw.copy()
        return df

    def total(self):
        """
        Return a dataframe to show chronological change of number and rates.
        @return <pd.DataFrame>:
            - index (Date) <pd.TimeStamp>: Observation date
            - with group-by Date, sum of the values
                - Confirmed <int>: the number of confirmed cases
                - Infected <int>: the number of currently infected cases
                - Fatal <int>: the number of fatal cases
                - Recovered <int>: the number of recovered cases
            - Fatal per Confirmed <int>
            - Recovered per Confirmed <int>
            - Fatal per (Fatal or Recovered) <int>
        """
        df = self._cleaned_df.groupby("Date").sum()
        cols = ["Infected", "Fatal", "Recovered"]
        r_cols = self.RATE_COLUMNS[:]
        df[r_cols[0]] = df["Fatal"] / df[cols].sum(axis=1)
        df[r_cols[1]] = df["Recovered"] / df[cols].sum(axis=1)
        df[r_cols[2]] = df["Fatal"] / (df["Fatal"] + df["Recovered"])
        return df<|MERGE_RESOLUTION|>--- conflicted
+++ resolved
@@ -30,17 +30,6 @@
         Return the cleaned dataset.
         Cleaning method is defined by self.cleaning() method.
         @return <pd.DataFrame>
-<<<<<<< HEAD
-=======
-            - index <int>: reset index
-            - Date <pd.TimeStamp>: Observation date
-            - Country <str>: country/region name
-            - Province <str>: province/prefecture/sstate name
-            - Confirmed <int>: the number of confirmed cases
-            - Infected <int>: the number of currently infected cases
-            - Fatal <int>: the number of fatal cases
-            - Recovered <int>: the number of recovered cases
->>>>>>> d0682575
         """
         return self._cleaned_df
 
@@ -49,17 +38,6 @@
         Perform data cleaning of the raw data.
         This method will be defined in child classes.
         @return <pd.DataFrame>
-<<<<<<< HEAD
-=======
-            - index <int>: reset index
-            - Date <pd.TimeStamp>: Observation date
-            - Country <str>: country/region name
-            - Province <str>: province/prefecture/sstate name
-            - Confirmed <int>: the number of confirmed cases
-            - Infected <int>: the number of currently infected cases
-            - Fatal <int>: the number of fatal cases
-            - Recovered <int>: the number of recovered cases
->>>>>>> d0682575
         """
         df = self._raw.copy()
         return df
