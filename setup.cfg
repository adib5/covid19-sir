--- conflicted
+++ resolved
@@ -32,8 +32,5 @@
     requests
     ruptures
     covid19dh
-<<<<<<< HEAD
-=======
     data-cache
->>>>>>> 8a9b242d
     methodtools